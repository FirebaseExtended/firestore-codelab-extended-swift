//
//  Copyright (c) 2016 Google Inc.
//
//  Licensed under the Apache License, Version 2.0 (the "License");
//  you may not use this file except in compliance with the License.
//  You may obtain a copy of the License at
//
//  http://www.apache.org/licenses/LICENSE-2.0
//
//  Unless required by applicable law or agreed to in writing, software
//  distributed under the License is distributed on an "AS IS" BASIS,
//  WITHOUT WARRANTIES OR CONDITIONS OF ANY KIND, either express or implied.
//  See the License for the specific language governing permissions and
//  limitations under the License.
//

import UIKit
import FirebaseFirestore
import FirebaseAuth

class NewReviewViewController: UIViewController, UITextFieldDelegate {

  static func fromStoryboard(_ storyboard: UIStoryboard = UIStoryboard(name: "Main", bundle: nil),
                             forRestaurant restaurant: Restaurant) -> NewReviewViewController {
    let controller = storyboard.instantiateViewController(withIdentifier: "NewReviewViewController") as! NewReviewViewController
    controller.restaurant = restaurant
    return controller
  }

  /// The restaurant being reviewed. This must be set when the controller is created.
  private var restaurant: Restaurant!

  @IBOutlet var doneButton: UIBarButtonItem!

  @IBOutlet var ratingView: RatingView! {
    didSet {
      ratingView.addTarget(self, action: #selector(ratingDidChange(_:)), for: .valueChanged)
    }
  }

  @IBOutlet var reviewTextField: UITextField! {
    didSet {
      reviewTextField.addTarget(self, action: #selector(textFieldTextDidChange(_:)), for: .editingChanged)
    }
  }

  override func viewDidLoad() {
    super.viewDidLoad()
    doneButton.isEnabled = false
    reviewTextField.delegate = self
  }

  @IBAction func cancelButtonPressed(_ sender: Any) {
    self.navigationController?.popViewController(animated: true)
  }

  @IBAction func doneButtonPressed(_ sender: Any) {
    // TODO: handle user not logged in.
    guard let user = Auth.auth().currentUser.flatMap(User.init) else { return }
    let review = Review(restaurantID: restaurant.documentID,
                        restaurantName: restaurant.name,
                        rating: ratingView.rating!,
                        userInfo: user,
                        text: reviewTextField.text!,
                        date: Date(),
                        yumCount: 0)

<<<<<<< HEAD
    // Write the review to Firestore. Average ratings on the restaurant document
    // being reviewed will be updated by a Cloud function.
    Firestore.firestore().reviews.document(review.documentID)
      .setData(review.documentData) { (error) in
        if let error = error {
          print(error)
        } else {
          print("Write confirmed by the server!")
        }
    }
    if self.navigationController?.topViewController?.isKind(of: NewReviewViewController.self) ?? false {
      self.navigationController?.popViewController(animated: true)
    }
=======
    // TODO: Write the review to Firestore.
>>>>>>> 4c106fa5

  }

  @objc func ratingDidChange(_ sender: Any) {
    updateSubmitButton()
  }

  func textFieldIsEmpty() -> Bool {
    guard let text = reviewTextField.text else { return true }
    return text.trimmingCharacters(in: .whitespacesAndNewlines).isEmpty
  }

  func updateSubmitButton() {
    doneButton.isEnabled = (ratingView.rating != nil && !textFieldIsEmpty())
  }

  @objc func textFieldTextDidChange(_ sender: Any) {
    updateSubmitButton()
  }

}<|MERGE_RESOLUTION|>--- conflicted
+++ resolved
@@ -65,24 +65,7 @@
                         date: Date(),
                         yumCount: 0)
 
-<<<<<<< HEAD
-    // Write the review to Firestore. Average ratings on the restaurant document
-    // being reviewed will be updated by a Cloud function.
-    Firestore.firestore().reviews.document(review.documentID)
-      .setData(review.documentData) { (error) in
-        if let error = error {
-          print(error)
-        } else {
-          print("Write confirmed by the server!")
-        }
-    }
-    if self.navigationController?.topViewController?.isKind(of: NewReviewViewController.self) ?? false {
-      self.navigationController?.popViewController(animated: true)
-    }
-=======
     // TODO: Write the review to Firestore.
->>>>>>> 4c106fa5
-
   }
 
   @objc func ratingDidChange(_ sender: Any) {
