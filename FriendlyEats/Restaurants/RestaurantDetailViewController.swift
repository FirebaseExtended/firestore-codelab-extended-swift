--- conflicted
+++ resolved
@@ -161,27 +161,6 @@
     pickSortMethod.addAction(sortByWorst)
     present(pickSortMethod, animated: true)
   }
-
-<<<<<<< HEAD
-=======
-  func numberOfComponents(in pickerView: UIPickerView) -> Int {
-    return 1
-  }
-
-  func pickerView(_ pickerView: UIPickerView, numberOfRowsInComponent component: Int) -> Int {
-    return sortByOptions.count
-  }
-
-  func pickerView(_ pickerView: UIPickerView, titleForRow row: Int, forComponent component: Int) -> String? {
-    return sortByOptions[row]
-  }
-
-  func pickerView(_ pickerView: UIPickerView, didSelectRow row: Int, inComponent component: Int) {
-    // pickerView.isHidden = true
-    let sort = sortByOptions[row]
-    print("Sorting by: \(sort)")
-  }
->>>>>>> 4c106fa5
 }
 
 class RestaurantTitleView: UIView {
