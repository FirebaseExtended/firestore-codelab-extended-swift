//
//  Copyright (c) 2018 Google Inc.
//
//  Licensed under the Apache License, Version 2.0 (the "License");
//  you may not use this file except in compliance with the License.
//  You may obtain a copy of the License at
//
//  http://www.apache.org/licenses/LICENSE-2.0
//
//  Unless required by applicable law or agreed to in writing, software
//  distributed under the License is distributed on an "AS IS" BASIS,
//  WITHOUT WARRANTIES OR CONDITIONS OF ANY KIND, either express or implied.
//  See the License for the specific language governing permissions and
//  limitations under the License.
//

import UIKit
import FirebaseFirestore

/// A class that populates a table view using RestaurantTableViewCell cells
/// with restaurant data from a Firestore query. Consumers should update the
/// table view with new data from Firestore in the updateHandler closure.
@objc class RestaurantTableViewDataSource: NSObject, UITableViewDataSource {

<<<<<<< HEAD
  private let restaurants: LocalCollection<Restaurant>
=======
  private var restaurants: [Restaurant] = []
>>>>>>> 4c106fa5

  public init(query: Query,
              updateHandler: @escaping ([DocumentChange]) -> ()) {
    fatalError("Unimplemented")
  }


  // Pull data from Firestore

  /// Starts listening to the Firestore query and invoking the updateHandler.
  public func startUpdates() {
    fatalError("Unimplemented")
  }

  /// Stops listening to the Firestore query. updateHandler will not be called unless startListening
  /// is called again.
  public func stopUpdates() {
    fatalError("Unimplemented")
  }

  /// Returns the restaurant at the given index.
  subscript(index: Int) -> Restaurant {
    return restaurants[index]
  }

  /// The number of items in the data source.
  public var count: Int {
    return restaurants.count
  }

  /// Starts listening to the Firestore query and invoking the updateHandler.
  public func startUpdates() {
    restaurants.listen()
  }

  /// Stops listening to the Firestore query. updateHandler will not be called unless startListening
  /// is called again.
  public func stopUpdates() {
    restaurants.stopListening()
  }

  /// Returns the restaurant at the given index.
  subscript(index: Int) -> Restaurant {
    return restaurants[index]
  }

  /// The number of items in the data source.
  public var count: Int {
    return restaurants.count
  }

  // MARK: - UITableViewDataSource

  func tableView(_ tableView: UITableView, numberOfRowsInSection section: Int) -> Int {
    return count
  }

  func tableView(_ tableView: UITableView, cellForRowAt indexPath: IndexPath) -> UITableViewCell {
    let cell = tableView.dequeueReusableCell(withIdentifier: "RestaurantTableViewCell",
                                             for: indexPath) as! RestaurantTableViewCell
    let restaurant = restaurants[indexPath.row]
    cell.populate(restaurant: restaurant)
    return cell
  }

}
<|MERGE_RESOLUTION|>--- conflicted
+++ resolved
@@ -22,11 +22,7 @@
 /// table view with new data from Firestore in the updateHandler closure.
 @objc class RestaurantTableViewDataSource: NSObject, UITableViewDataSource {
 
-<<<<<<< HEAD
-  private let restaurants: LocalCollection<Restaurant>
-=======
   private var restaurants: [Restaurant] = []
->>>>>>> 4c106fa5
 
   public init(query: Query,
               updateHandler: @escaping ([DocumentChange]) -> ()) {
@@ -57,27 +53,6 @@
     return restaurants.count
   }
 
-  /// Starts listening to the Firestore query and invoking the updateHandler.
-  public func startUpdates() {
-    restaurants.listen()
-  }
-
-  /// Stops listening to the Firestore query. updateHandler will not be called unless startListening
-  /// is called again.
-  public func stopUpdates() {
-    restaurants.stopListening()
-  }
-
-  /// Returns the restaurant at the given index.
-  subscript(index: Int) -> Restaurant {
-    return restaurants[index]
-  }
-
-  /// The number of items in the data source.
-  public var count: Int {
-    return restaurants.count
-  }
-
   // MARK: - UITableViewDataSource
 
   func tableView(_ tableView: UITableView, numberOfRowsInSection section: Int) -> Int {
