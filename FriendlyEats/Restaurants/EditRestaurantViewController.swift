--- conflicted
+++ resolved
@@ -91,23 +91,10 @@
       data["photoURL"] = downloadUrl
     }
 
-<<<<<<< HEAD
-
-    Firestore.firestore().collection("restaurants").document(restaurant.documentID).updateData(data) { err in
-      if let err = err {
-        print("Error writing document: \(err)")
-      } else {
-        print("Edit confirmed by the server.")
-      }
-    }
-    self.presentDidSaveAlert()
-  }
-
-=======
+
     // TODO: Update the restaurant document in Cloud Firestore
   }
 
->>>>>>> 4c106fa5
   // MARK: Setting up pickers
   private let priceOptions = ["$", "$$", "$$$"]
   private let cityOptions = Restaurant.cities
@@ -133,7 +120,6 @@
     pickerView.delegate = self
     return pickerView
   }()
-<<<<<<< HEAD
 
   // MARK: UIPickerViewDataSource
 
@@ -149,25 +135,6 @@
       return cityOptions.count
     case categoryPickerView:
       return categoryOptions.count
-
-=======
-
-  // MARK: UIPickerViewDataSource
-
-  func numberOfComponents(in pickerView: UIPickerView) -> Int {
-    return 1
-  }
-
-  func pickerView(_ pickerView: UIPickerView, numberOfRowsInComponent component: Int) -> Int {
-    switch pickerView {
-    case pricePickerView:
-      return priceOptions.count
-    case cityPickerView:
-      return cityOptions.count
-    case categoryPickerView:
-      return categoryOptions.count
-
->>>>>>> 4c106fa5
     case _:
       fatalError("Unhandled picker view: \(pickerView)")
     }
