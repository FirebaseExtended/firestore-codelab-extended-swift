--- conflicted
+++ resolved
@@ -48,19 +48,7 @@
   }
 
   private func dataSourceForQuery(_ query: Query) -> RestaurantTableViewDataSource {
-<<<<<<< HEAD
-    return RestaurantTableViewDataSource(query: query) { [unowned self] (changes) in
-      if self.dataSource.count > 0 {
-        self.tableView.backgroundView = nil
-      } else {
-        self.tableView.backgroundView = self.backgroundView
-      }
-
-      self.tableView.reloadData()
-    }
-=======
     fatalError("Unimplemented")
->>>>>>> 4c106fa5
   }
 
   private lazy var baseQuery: Query = {
@@ -93,22 +81,13 @@
   override func viewWillAppear(_ animated: Bool) {
     super.viewWillAppear(animated)
     self.setNeedsStatusBarAppearanceUpdate()
-<<<<<<< HEAD
-    dataSource.startUpdates()
-=======
-//    dataSource.startUpdates()
->>>>>>> 4c106fa5
   }
 
   override func viewWillDisappear(_ animated: Bool) {
     super.viewWillDisappear(animated)
-<<<<<<< HEAD
-=======
-//    dataSource.stopUpdates()
   }
 
   deinit {
->>>>>>> 4c106fa5
     dataSource.stopUpdates()
   }
 
@@ -149,13 +128,6 @@
     }
   }
 
-<<<<<<< HEAD
-  deinit {
-    dataSource.stopUpdates()
-  }
-
-=======
->>>>>>> 4c106fa5
   // MARK: - UITableViewDelegate
 
   func tableView(_ tableView: UITableView, didSelectRowAt indexPath: IndexPath) {
@@ -241,18 +213,7 @@
   @IBOutlet private var priceLabel: UILabel!
 
   func populate(restaurant: Restaurant) {
-<<<<<<< HEAD
-    nameLabel.text = restaurant.name
-    cityLabel.text = restaurant.city
-    categoryLabel.text = restaurant.category
-    starsView.rating = Int(restaurant.averageRating.rounded())
-    priceLabel.text = Utils.priceString(from: restaurant.price)
-
-    let image = restaurant.photoURL
-    thumbnailView.sd_setImage(with: image)
-=======
-
->>>>>>> 4c106fa5
+
   }
 
   override func prepareForReuse() {
