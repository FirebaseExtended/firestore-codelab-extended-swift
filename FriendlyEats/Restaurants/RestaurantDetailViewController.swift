--- conflicted
+++ resolved
@@ -162,21 +162,8 @@
     pickSortMethod.addAction(sortByYums)
     pickSortMethod.addAction(sortByBest)
     pickSortMethod.addAction(sortByWorst)
-<<<<<<< HEAD
-
     present(pickSortMethod, animated: true)
   }
-
-=======
-
-    present(pickSortMethod, animated: true)
-  }
-
-  func sortByDefault() {
-    query = baseQuery
-
-  }
->>>>>>> 8f0a40ca
 
 }
 
