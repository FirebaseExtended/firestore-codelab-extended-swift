// !$*UTF8*$!
{
	archiveVersion = 1;
	classes = {
	};
	objectVersion = 46;
	objects = {

/* Begin PBXBuildFile section */
		360549AC2028D56E0090317C /* EditRestaurantViewController.swift in Sources */ = {isa = PBXBuildFile; fileRef = 360549AB2028D56E0090317C /* EditRestaurantViewController.swift */; };
		36BB298A2024F2D8003687EC /* GoogleService-Info.plist in Resources */ = {isa = PBXBuildFile; fileRef = 36BB29892024F2D8003687EC /* GoogleService-Info.plist */; };
		496B609A203363A9005AD625 /* ReviewTableViewCell.swift in Sources */ = {isa = PBXBuildFile; fileRef = 496B6099203363A9005AD625 /* ReviewTableViewCell.swift */; };
		49C24867202A237000D6008A /* HackPageViewController.swift in Sources */ = {isa = PBXBuildFile; fileRef = 49C24866202A237000D6008A /* HackPageViewController.swift */; };
		8D004D2D1EE879B5004DEF35 /* FiltersViewController.swift in Sources */ = {isa = PBXBuildFile; fileRef = 8D004D2C1EE879B5004DEF35 /* FiltersViewController.swift */; };
		8D2A2A0B202BC3B600343C13 /* ReviewTableViewDataSource.swift in Sources */ = {isa = PBXBuildFile; fileRef = 8D2A2A0A202BC3B600343C13 /* ReviewTableViewDataSource.swift */; };
		8D5DF7021F7EF3BA00B0D24F /* NewReviewViewController.swift in Sources */ = {isa = PBXBuildFile; fileRef = 8D5DF7011F7EF3BA00B0D24F /* NewReviewViewController.swift */; };
		8D6014FC202B8B23003E8091 /* ProfileViewController.swift in Sources */ = {isa = PBXBuildFile; fileRef = 8D6014FB202B8B23003E8091 /* ProfileViewController.swift */; };
		8D70C1BA201FECE2007D3082 /* Firestore+Populate.swift in Sources */ = {isa = PBXBuildFile; fileRef = 8D70C1B9201FECE2007D3082 /* Firestore+Populate.swift */; };
		8D82F5C1201FCE2500107172 /* Review.swift in Sources */ = {isa = PBXBuildFile; fileRef = 8D82F5C0201FCE2500107172 /* Review.swift */; };
		8D82F5C3201FCF5E00107172 /* User.swift in Sources */ = {isa = PBXBuildFile; fileRef = 8D82F5C2201FCF5E00107172 /* User.swift */; };
		8D82F5C5201FE6CE00107172 /* Yum.swift in Sources */ = {isa = PBXBuildFile; fileRef = 8D82F5C4201FE6CE00107172 /* Yum.swift */; };
		8D9BBC311EE2200900194E9A /* AppDelegate.swift in Sources */ = {isa = PBXBuildFile; fileRef = 8D9BBC301EE2200900194E9A /* AppDelegate.swift */; };
		8D9BBC331EE2200900194E9A /* RestaurantsTableViewController.swift in Sources */ = {isa = PBXBuildFile; fileRef = 8D9BBC321EE2200900194E9A /* RestaurantsTableViewController.swift */; };
		8D9BBC361EE2200900194E9A /* Main.storyboard in Resources */ = {isa = PBXBuildFile; fileRef = 8D9BBC341EE2200900194E9A /* Main.storyboard */; };
		8D9BBC381EE2200900194E9A /* Assets.xcassets in Resources */ = {isa = PBXBuildFile; fileRef = 8D9BBC371EE2200900194E9A /* Assets.xcassets */; };
		8D9BBC3B1EE2200900194E9A /* LaunchScreen.storyboard in Resources */ = {isa = PBXBuildFile; fileRef = 8D9BBC391EE2200900194E9A /* LaunchScreen.storyboard */; };
		8D9BBC461EE2200900194E9A /* FriendlyEatsTests.swift in Sources */ = {isa = PBXBuildFile; fileRef = 8D9BBC451EE2200900194E9A /* FriendlyEatsTests.swift */; };
		8DD9ACDA1F7B166900C2DD24 /* pizza-monster.png in Resources */ = {isa = PBXBuildFile; fileRef = 8DD9ACD91F7B166900C2DD24 /* pizza-monster.png */; };
		8DDCD36220325B8F00CFBF60 /* MyRestaurantsViewController.swift in Sources */ = {isa = PBXBuildFile; fileRef = 8DDCD36120325B8F00CFBF60 /* MyRestaurantsViewController.swift */; };
		8DDCD364203261A500CFBF60 /* RestaurantTableViewDataSource.swift in Sources */ = {isa = PBXBuildFile; fileRef = 8DDCD363203261A500CFBF60 /* RestaurantTableViewDataSource.swift */; };
		8DDCD366203277CA00CFBF60 /* AddRestaurantViewController.swift in Sources */ = {isa = PBXBuildFile; fileRef = 8DDCD365203277CA00CFBF60 /* AddRestaurantViewController.swift */; };
		8DF1E3131EE5CFF900192CDE /* Restaurant.swift in Sources */ = {isa = PBXBuildFile; fileRef = 8DF1E3121EE5CFF900192CDE /* Restaurant.swift */; };
		8DF1E3151EE72C4600192CDE /* LocalCollection.swift in Sources */ = {isa = PBXBuildFile; fileRef = 8DF1E3141EE72C4600192CDE /* LocalCollection.swift */; };
		8DF77E1A1EEB45E500CB2330 /* RestaurantDetailViewController.swift in Sources */ = {isa = PBXBuildFile; fileRef = 8DF77E191EEB45E500CB2330 /* RestaurantDetailViewController.swift */; };
		8DF77E1C1EEB645100CB2330 /* StarsView.swift in Sources */ = {isa = PBXBuildFile; fileRef = 8DF77E1B1EEB645100CB2330 /* StarsView.swift */; };
/* End PBXBuildFile section */

/* Begin PBXContainerItemProxy section */
		8D9BBC421EE2200900194E9A /* PBXContainerItemProxy */ = {
			isa = PBXContainerItemProxy;
			containerPortal = 8D9BBC251EE2200800194E9A /* Project object */;
			proxyType = 1;
			remoteGlobalIDString = 8D9BBC2C1EE2200900194E9A;
			remoteInfo = FriendlyEats;
		};
/* End PBXContainerItemProxy section */

/* Begin PBXFileReference section */
		360549AB2028D56E0090317C /* EditRestaurantViewController.swift */ = {isa = PBXFileReference; lastKnownFileType = sourcecode.swift; path = EditRestaurantViewController.swift; sourceTree = "<group>"; };
		36BB29892024F2D8003687EC /* GoogleService-Info.plist */ = {isa = PBXFileReference; fileEncoding = 4; lastKnownFileType = text.plist.xml; path = "GoogleService-Info.plist"; sourceTree = SOURCE_ROOT; };
		496B6099203363A9005AD625 /* ReviewTableViewCell.swift */ = {isa = PBXFileReference; lastKnownFileType = sourcecode.swift; path = ReviewTableViewCell.swift; sourceTree = "<group>"; };
		49C24866202A237000D6008A /* HackPageViewController.swift */ = {isa = PBXFileReference; lastKnownFileType = sourcecode.swift; path = HackPageViewController.swift; sourceTree = "<group>"; };
		8D004D2C1EE879B5004DEF35 /* FiltersViewController.swift */ = {isa = PBXFileReference; fileEncoding = 4; lastKnownFileType = sourcecode.swift; path = FiltersViewController.swift; sourceTree = "<group>"; };
		8D2A2A0A202BC3B600343C13 /* ReviewTableViewDataSource.swift */ = {isa = PBXFileReference; lastKnownFileType = sourcecode.swift; path = ReviewTableViewDataSource.swift; sourceTree = "<group>"; };
		8D5DF7011F7EF3BA00B0D24F /* NewReviewViewController.swift */ = {isa = PBXFileReference; fileEncoding = 4; lastKnownFileType = sourcecode.swift; path = NewReviewViewController.swift; sourceTree = "<group>"; };
		8D6014FB202B8B23003E8091 /* ProfileViewController.swift */ = {isa = PBXFileReference; lastKnownFileType = sourcecode.swift; path = ProfileViewController.swift; sourceTree = "<group>"; };
		8D70C1B9201FECE2007D3082 /* Firestore+Populate.swift */ = {isa = PBXFileReference; lastKnownFileType = sourcecode.swift; path = "Firestore+Populate.swift"; sourceTree = "<group>"; };
		8D82F5C0201FCE2500107172 /* Review.swift */ = {isa = PBXFileReference; lastKnownFileType = sourcecode.swift; path = Review.swift; sourceTree = "<group>"; };
		8D82F5C2201FCF5E00107172 /* User.swift */ = {isa = PBXFileReference; lastKnownFileType = sourcecode.swift; path = User.swift; sourceTree = "<group>"; };
		8D82F5C4201FE6CE00107172 /* Yum.swift */ = {isa = PBXFileReference; lastKnownFileType = sourcecode.swift; path = Yum.swift; sourceTree = "<group>"; };
		8D9BBC2D1EE2200900194E9A /* FriendlyEats.app */ = {isa = PBXFileReference; explicitFileType = wrapper.application; includeInIndex = 0; path = FriendlyEats.app; sourceTree = BUILT_PRODUCTS_DIR; };
		8D9BBC301EE2200900194E9A /* AppDelegate.swift */ = {isa = PBXFileReference; lastKnownFileType = sourcecode.swift; path = AppDelegate.swift; sourceTree = "<group>"; };
		8D9BBC321EE2200900194E9A /* RestaurantsTableViewController.swift */ = {isa = PBXFileReference; lastKnownFileType = sourcecode.swift; path = RestaurantsTableViewController.swift; sourceTree = "<group>"; };
		8D9BBC351EE2200900194E9A /* Base */ = {isa = PBXFileReference; lastKnownFileType = file.storyboard; name = Base; path = Base.lproj/Main.storyboard; sourceTree = "<group>"; };
		8D9BBC371EE2200900194E9A /* Assets.xcassets */ = {isa = PBXFileReference; lastKnownFileType = folder.assetcatalog; path = Assets.xcassets; sourceTree = "<group>"; };
		8D9BBC3A1EE2200900194E9A /* Base */ = {isa = PBXFileReference; lastKnownFileType = file.storyboard; name = Base; path = Base.lproj/LaunchScreen.storyboard; sourceTree = "<group>"; };
		8D9BBC3C1EE2200900194E9A /* Info.plist */ = {isa = PBXFileReference; lastKnownFileType = text.plist.xml; path = Info.plist; sourceTree = "<group>"; };
		8D9BBC411EE2200900194E9A /* FriendlyEatsTests.xctest */ = {isa = PBXFileReference; explicitFileType = wrapper.cfbundle; includeInIndex = 0; path = FriendlyEatsTests.xctest; sourceTree = BUILT_PRODUCTS_DIR; };
		8D9BBC451EE2200900194E9A /* FriendlyEatsTests.swift */ = {isa = PBXFileReference; lastKnownFileType = sourcecode.swift; path = FriendlyEatsTests.swift; sourceTree = "<group>"; };
		8D9BBC471EE2200900194E9A /* Info.plist */ = {isa = PBXFileReference; lastKnownFileType = text.plist.xml; path = Info.plist; sourceTree = "<group>"; };
		8DD9ACD91F7B166900C2DD24 /* pizza-monster.png */ = {isa = PBXFileReference; lastKnownFileType = image.png; path = "pizza-monster.png"; sourceTree = "<group>"; };
		8DDCD36120325B8F00CFBF60 /* MyRestaurantsViewController.swift */ = {isa = PBXFileReference; lastKnownFileType = sourcecode.swift; path = MyRestaurantsViewController.swift; sourceTree = "<group>"; };
		8DDCD363203261A500CFBF60 /* RestaurantTableViewDataSource.swift */ = {isa = PBXFileReference; lastKnownFileType = sourcecode.swift; path = RestaurantTableViewDataSource.swift; sourceTree = "<group>"; };
		8DDCD365203277CA00CFBF60 /* AddRestaurantViewController.swift */ = {isa = PBXFileReference; lastKnownFileType = sourcecode.swift; path = AddRestaurantViewController.swift; sourceTree = "<group>"; };
		8DF1E3121EE5CFF900192CDE /* Restaurant.swift */ = {isa = PBXFileReference; fileEncoding = 4; lastKnownFileType = sourcecode.swift; path = Restaurant.swift; sourceTree = "<group>"; };
		8DF1E3141EE72C4600192CDE /* LocalCollection.swift */ = {isa = PBXFileReference; fileEncoding = 4; lastKnownFileType = sourcecode.swift; path = LocalCollection.swift; sourceTree = "<group>"; };
		8DF77E191EEB45E500CB2330 /* RestaurantDetailViewController.swift */ = {isa = PBXFileReference; fileEncoding = 4; lastKnownFileType = sourcecode.swift; path = RestaurantDetailViewController.swift; sourceTree = "<group>"; };
		8DF77E1B1EEB645100CB2330 /* StarsView.swift */ = {isa = PBXFileReference; fileEncoding = 4; lastKnownFileType = sourcecode.swift; path = StarsView.swift; sourceTree = "<group>"; };
/* End PBXFileReference section */

/* Begin PBXFrameworksBuildPhase section */
		8D9BBC2A1EE2200900194E9A /* Frameworks */ = {
			isa = PBXFrameworksBuildPhase;
			buildActionMask = 2147483647;
			files = (
			);
			runOnlyForDeploymentPostprocessing = 0;
		};
		8D9BBC3E1EE2200900194E9A /* Frameworks */ = {
			isa = PBXFrameworksBuildPhase;
			buildActionMask = 2147483647;
			files = (
			);
			runOnlyForDeploymentPostprocessing = 0;
		};
/* End PBXFrameworksBuildPhase section */

/* Begin PBXGroup section */
		8D6014F7202B8A7F003E8091 /* Restaurants */ = {
			isa = PBXGroup;
			children = (
				49C24866202A237000D6008A /* HackPageViewController.swift */,
				8D9BBC321EE2200900194E9A /* RestaurantsTableViewController.swift */,
				8DF77E191EEB45E500CB2330 /* RestaurantDetailViewController.swift */,
				360549AB2028D56E0090317C /* EditRestaurantViewController.swift */,
				8D5DF7011F7EF3BA00B0D24F /* NewReviewViewController.swift */,
				8D004D2C1EE879B5004DEF35 /* FiltersViewController.swift */,
			);
			path = Restaurants;
			sourceTree = "<group>";
		};
		8D6014F8202B8ADA003E8091 /* Firestore Types */ = {
			isa = PBXGroup;
			children = (
				8DF1E3121EE5CFF900192CDE /* Restaurant.swift */,
				8D82F5C0201FCE2500107172 /* Review.swift */,
				8D82F5C2201FCF5E00107172 /* User.swift */,
				8D82F5C4201FE6CE00107172 /* Yum.swift */,
			);
			path = "Firestore Types";
			sourceTree = "<group>";
		};
		8D6014F9202B8AF5003E8091 /* Common */ = {
			isa = PBXGroup;
			children = (
				8DF1E3141EE72C4600192CDE /* LocalCollection.swift */,
				8DF77E1B1EEB645100CB2330 /* StarsView.swift */,
				8D70C1B9201FECE2007D3082 /* Firestore+Populate.swift */,
				8D2A2A0A202BC3B600343C13 /* ReviewTableViewDataSource.swift */,
<<<<<<< HEAD
				8DDCD363203261A500CFBF60 /* RestaurantTableViewDataSource.swift */,
=======
				496B6099203363A9005AD625 /* ReviewTableViewCell.swift */,
>>>>>>> a5d3504f
			);
			path = Common;
			sourceTree = "<group>";
		};
		8D6014FA202B8B0F003E8091 /* Profile */ = {
			isa = PBXGroup;
			children = (
				8D6014FB202B8B23003E8091 /* ProfileViewController.swift */,
				8DDCD36120325B8F00CFBF60 /* MyRestaurantsViewController.swift */,
				8DDCD365203277CA00CFBF60 /* AddRestaurantViewController.swift */,
			);
			path = Profile;
			sourceTree = "<group>";
		};
		8D9BBC241EE2200800194E9A = {
			isa = PBXGroup;
			children = (
				8D9BBC2F1EE2200900194E9A /* FriendlyEats */,
				8D9BBC441EE2200900194E9A /* FriendlyEatsTests */,
				8D9BBC2E1EE2200900194E9A /* Products */,
			);
			sourceTree = "<group>";
		};
		8D9BBC2E1EE2200900194E9A /* Products */ = {
			isa = PBXGroup;
			children = (
				8D9BBC2D1EE2200900194E9A /* FriendlyEats.app */,
				8D9BBC411EE2200900194E9A /* FriendlyEatsTests.xctest */,
			);
			name = Products;
			sourceTree = "<group>";
		};
		8D9BBC2F1EE2200900194E9A /* FriendlyEats */ = {
			isa = PBXGroup;
			children = (
				36BB29892024F2D8003687EC /* GoogleService-Info.plist */,
				8D9BBC301EE2200900194E9A /* AppDelegate.swift */,
				8D6014FA202B8B0F003E8091 /* Profile */,
				8D6014F7202B8A7F003E8091 /* Restaurants */,
				8D6014F8202B8ADA003E8091 /* Firestore Types */,
				8D6014F9202B8AF5003E8091 /* Common */,
				8D9BBC341EE2200900194E9A /* Main.storyboard */,
				8D9BBC371EE2200900194E9A /* Assets.xcassets */,
				8DD9ACD91F7B166900C2DD24 /* pizza-monster.png */,
				8D9BBC391EE2200900194E9A /* LaunchScreen.storyboard */,
				8D9BBC3C1EE2200900194E9A /* Info.plist */,
			);
			path = FriendlyEats;
			sourceTree = "<group>";
		};
		8D9BBC441EE2200900194E9A /* FriendlyEatsTests */ = {
			isa = PBXGroup;
			children = (
				8D9BBC451EE2200900194E9A /* FriendlyEatsTests.swift */,
				8D9BBC471EE2200900194E9A /* Info.plist */,
			);
			path = FriendlyEatsTests;
			sourceTree = "<group>";
		};
/* End PBXGroup section */

/* Begin PBXNativeTarget section */
		8D9BBC2C1EE2200900194E9A /* FriendlyEats */ = {
			isa = PBXNativeTarget;
			buildConfigurationList = 8D9BBC4A1EE2200900194E9A /* Build configuration list for PBXNativeTarget "FriendlyEats" */;
			buildPhases = (
				8D9BBC291EE2200900194E9A /* Sources */,
				8D9BBC2A1EE2200900194E9A /* Frameworks */,
				8D9BBC2B1EE2200900194E9A /* Resources */,
			);
			buildRules = (
			);
			dependencies = (
			);
			name = FriendlyEats;
			productName = FriendlyEats;
			productReference = 8D9BBC2D1EE2200900194E9A /* FriendlyEats.app */;
			productType = "com.apple.product-type.application";
		};
		8D9BBC401EE2200900194E9A /* FriendlyEatsTests */ = {
			isa = PBXNativeTarget;
			buildConfigurationList = 8D9BBC4D1EE2200900194E9A /* Build configuration list for PBXNativeTarget "FriendlyEatsTests" */;
			buildPhases = (
				8D9BBC3D1EE2200900194E9A /* Sources */,
				8D9BBC3E1EE2200900194E9A /* Frameworks */,
				8D9BBC3F1EE2200900194E9A /* Resources */,
			);
			buildRules = (
			);
			dependencies = (
				8D9BBC431EE2200900194E9A /* PBXTargetDependency */,
			);
			name = FriendlyEatsTests;
			productName = FriendlyEatsTests;
			productReference = 8D9BBC411EE2200900194E9A /* FriendlyEatsTests.xctest */;
			productType = "com.apple.product-type.bundle.unit-test";
		};
/* End PBXNativeTarget section */

/* Begin PBXProject section */
		8D9BBC251EE2200800194E9A /* Project object */ = {
			isa = PBXProject;
			attributes = {
				LastSwiftUpdateCheck = 0830;
				LastUpgradeCheck = 0920;
				ORGANIZATIONNAME = Firebase;
				TargetAttributes = {
					8D9BBC2C1EE2200900194E9A = {
						CreatedOnToolsVersion = 8.3.2;
						DevelopmentTeam = 739D5HF686;
						LastSwiftMigration = 0920;
						ProvisioningStyle = Automatic;
					};
					8D9BBC401EE2200900194E9A = {
						CreatedOnToolsVersion = 8.3.2;
						LastSwiftMigration = 0920;
						ProvisioningStyle = Automatic;
						TestTargetID = 8D9BBC2C1EE2200900194E9A;
					};
				};
			};
			buildConfigurationList = 8D9BBC281EE2200800194E9A /* Build configuration list for PBXProject "FriendlyEats" */;
			compatibilityVersion = "Xcode 3.2";
			developmentRegion = English;
			hasScannedForEncodings = 0;
			knownRegions = (
				en,
				Base,
			);
			mainGroup = 8D9BBC241EE2200800194E9A;
			productRefGroup = 8D9BBC2E1EE2200900194E9A /* Products */;
			projectDirPath = "";
			projectRoot = "";
			targets = (
				8D9BBC2C1EE2200900194E9A /* FriendlyEats */,
				8D9BBC401EE2200900194E9A /* FriendlyEatsTests */,
			);
		};
/* End PBXProject section */

/* Begin PBXResourcesBuildPhase section */
		8D9BBC2B1EE2200900194E9A /* Resources */ = {
			isa = PBXResourcesBuildPhase;
			buildActionMask = 2147483647;
			files = (
				8D9BBC3B1EE2200900194E9A /* LaunchScreen.storyboard in Resources */,
				8D9BBC381EE2200900194E9A /* Assets.xcassets in Resources */,
				36BB298A2024F2D8003687EC /* GoogleService-Info.plist in Resources */,
				8D9BBC361EE2200900194E9A /* Main.storyboard in Resources */,
				8DD9ACDA1F7B166900C2DD24 /* pizza-monster.png in Resources */,
			);
			runOnlyForDeploymentPostprocessing = 0;
		};
		8D9BBC3F1EE2200900194E9A /* Resources */ = {
			isa = PBXResourcesBuildPhase;
			buildActionMask = 2147483647;
			files = (
			);
			runOnlyForDeploymentPostprocessing = 0;
		};
/* End PBXResourcesBuildPhase section */

/* Begin PBXSourcesBuildPhase section */
		8D9BBC291EE2200900194E9A /* Sources */ = {
			isa = PBXSourcesBuildPhase;
			buildActionMask = 2147483647;
			files = (
				8D9BBC331EE2200900194E9A /* RestaurantsTableViewController.swift in Sources */,
				8DDCD36220325B8F00CFBF60 /* MyRestaurantsViewController.swift in Sources */,
				8D9BBC311EE2200900194E9A /* AppDelegate.swift in Sources */,
				8D82F5C1201FCE2500107172 /* Review.swift in Sources */,
				8DF1E3151EE72C4600192CDE /* LocalCollection.swift in Sources */,
				8D6014FC202B8B23003E8091 /* ProfileViewController.swift in Sources */,
				8D5DF7021F7EF3BA00B0D24F /* NewReviewViewController.swift in Sources */,
				8DDCD366203277CA00CFBF60 /* AddRestaurantViewController.swift in Sources */,
				49C24867202A237000D6008A /* HackPageViewController.swift in Sources */,
				8DF1E3131EE5CFF900192CDE /* Restaurant.swift in Sources */,
				8DF77E1A1EEB45E500CB2330 /* RestaurantDetailViewController.swift in Sources */,
				8D70C1BA201FECE2007D3082 /* Firestore+Populate.swift in Sources */,
				360549AC2028D56E0090317C /* EditRestaurantViewController.swift in Sources */,
				8D004D2D1EE879B5004DEF35 /* FiltersViewController.swift in Sources */,
				8DDCD364203261A500CFBF60 /* RestaurantTableViewDataSource.swift in Sources */,
				8D82F5C5201FE6CE00107172 /* Yum.swift in Sources */,
				8D82F5C3201FCF5E00107172 /* User.swift in Sources */,
				496B609A203363A9005AD625 /* ReviewTableViewCell.swift in Sources */,
				8DF77E1C1EEB645100CB2330 /* StarsView.swift in Sources */,
				8D2A2A0B202BC3B600343C13 /* ReviewTableViewDataSource.swift in Sources */,
			);
			runOnlyForDeploymentPostprocessing = 0;
		};
		8D9BBC3D1EE2200900194E9A /* Sources */ = {
			isa = PBXSourcesBuildPhase;
			buildActionMask = 2147483647;
			files = (
				8D9BBC461EE2200900194E9A /* FriendlyEatsTests.swift in Sources */,
			);
			runOnlyForDeploymentPostprocessing = 0;
		};
/* End PBXSourcesBuildPhase section */

/* Begin PBXTargetDependency section */
		8D9BBC431EE2200900194E9A /* PBXTargetDependency */ = {
			isa = PBXTargetDependency;
			target = 8D9BBC2C1EE2200900194E9A /* FriendlyEats */;
			targetProxy = 8D9BBC421EE2200900194E9A /* PBXContainerItemProxy */;
		};
/* End PBXTargetDependency section */

/* Begin PBXVariantGroup section */
		8D9BBC341EE2200900194E9A /* Main.storyboard */ = {
			isa = PBXVariantGroup;
			children = (
				8D9BBC351EE2200900194E9A /* Base */,
			);
			name = Main.storyboard;
			sourceTree = "<group>";
		};
		8D9BBC391EE2200900194E9A /* LaunchScreen.storyboard */ = {
			isa = PBXVariantGroup;
			children = (
				8D9BBC3A1EE2200900194E9A /* Base */,
			);
			name = LaunchScreen.storyboard;
			sourceTree = "<group>";
		};
/* End PBXVariantGroup section */

/* Begin XCBuildConfiguration section */
		8D9BBC481EE2200900194E9A /* Debug */ = {
			isa = XCBuildConfiguration;
			buildSettings = {
				ALWAYS_SEARCH_USER_PATHS = NO;
				CLANG_ANALYZER_NONNULL = YES;
				CLANG_ANALYZER_NUMBER_OBJECT_CONVERSION = YES_AGGRESSIVE;
				CLANG_CXX_LANGUAGE_STANDARD = "gnu++0x";
				CLANG_CXX_LIBRARY = "libc++";
				CLANG_ENABLE_MODULES = YES;
				CLANG_ENABLE_OBJC_ARC = YES;
				CLANG_WARN_BLOCK_CAPTURE_AUTORELEASING = YES;
				CLANG_WARN_BOOL_CONVERSION = YES;
				CLANG_WARN_COMMA = YES;
				CLANG_WARN_CONSTANT_CONVERSION = YES;
				CLANG_WARN_DIRECT_OBJC_ISA_USAGE = YES_ERROR;
				CLANG_WARN_DOCUMENTATION_COMMENTS = YES;
				CLANG_WARN_EMPTY_BODY = YES;
				CLANG_WARN_ENUM_CONVERSION = YES;
				CLANG_WARN_INFINITE_RECURSION = YES;
				CLANG_WARN_INT_CONVERSION = YES;
				CLANG_WARN_NON_LITERAL_NULL_CONVERSION = YES;
				CLANG_WARN_OBJC_LITERAL_CONVERSION = YES;
				CLANG_WARN_OBJC_ROOT_CLASS = YES_ERROR;
				CLANG_WARN_RANGE_LOOP_ANALYSIS = YES;
				CLANG_WARN_STRICT_PROTOTYPES = YES;
				CLANG_WARN_SUSPICIOUS_MOVE = YES;
				CLANG_WARN_UNREACHABLE_CODE = YES;
				CLANG_WARN__DUPLICATE_METHOD_MATCH = YES;
				"CODE_SIGN_IDENTITY[sdk=iphoneos*]" = "iPhone Developer";
				COPY_PHASE_STRIP = NO;
				DEBUG_INFORMATION_FORMAT = dwarf;
				ENABLE_STRICT_OBJC_MSGSEND = YES;
				ENABLE_TESTABILITY = YES;
				GCC_C_LANGUAGE_STANDARD = gnu99;
				GCC_DYNAMIC_NO_PIC = NO;
				GCC_NO_COMMON_BLOCKS = YES;
				GCC_OPTIMIZATION_LEVEL = 0;
				GCC_PREPROCESSOR_DEFINITIONS = (
					"DEBUG=1",
					"$(inherited)",
				);
				GCC_WARN_64_TO_32_BIT_CONVERSION = YES;
				GCC_WARN_ABOUT_RETURN_TYPE = YES_ERROR;
				GCC_WARN_UNDECLARED_SELECTOR = YES;
				GCC_WARN_UNINITIALIZED_AUTOS = YES_AGGRESSIVE;
				GCC_WARN_UNUSED_FUNCTION = YES;
				GCC_WARN_UNUSED_VARIABLE = YES;
				IPHONEOS_DEPLOYMENT_TARGET = 10.3;
				MTL_ENABLE_DEBUG_INFO = YES;
				ONLY_ACTIVE_ARCH = YES;
				SDKROOT = iphoneos;
				SWIFT_ACTIVE_COMPILATION_CONDITIONS = DEBUG;
				SWIFT_OPTIMIZATION_LEVEL = "-Onone";
				TARGETED_DEVICE_FAMILY = "1,2";
			};
			name = Debug;
		};
		8D9BBC491EE2200900194E9A /* Release */ = {
			isa = XCBuildConfiguration;
			buildSettings = {
				ALWAYS_SEARCH_USER_PATHS = NO;
				CLANG_ANALYZER_NONNULL = YES;
				CLANG_ANALYZER_NUMBER_OBJECT_CONVERSION = YES_AGGRESSIVE;
				CLANG_CXX_LANGUAGE_STANDARD = "gnu++0x";
				CLANG_CXX_LIBRARY = "libc++";
				CLANG_ENABLE_MODULES = YES;
				CLANG_ENABLE_OBJC_ARC = YES;
				CLANG_WARN_BLOCK_CAPTURE_AUTORELEASING = YES;
				CLANG_WARN_BOOL_CONVERSION = YES;
				CLANG_WARN_COMMA = YES;
				CLANG_WARN_CONSTANT_CONVERSION = YES;
				CLANG_WARN_DIRECT_OBJC_ISA_USAGE = YES_ERROR;
				CLANG_WARN_DOCUMENTATION_COMMENTS = YES;
				CLANG_WARN_EMPTY_BODY = YES;
				CLANG_WARN_ENUM_CONVERSION = YES;
				CLANG_WARN_INFINITE_RECURSION = YES;
				CLANG_WARN_INT_CONVERSION = YES;
				CLANG_WARN_NON_LITERAL_NULL_CONVERSION = YES;
				CLANG_WARN_OBJC_LITERAL_CONVERSION = YES;
				CLANG_WARN_OBJC_ROOT_CLASS = YES_ERROR;
				CLANG_WARN_RANGE_LOOP_ANALYSIS = YES;
				CLANG_WARN_STRICT_PROTOTYPES = YES;
				CLANG_WARN_SUSPICIOUS_MOVE = YES;
				CLANG_WARN_UNREACHABLE_CODE = YES;
				CLANG_WARN__DUPLICATE_METHOD_MATCH = YES;
				"CODE_SIGN_IDENTITY[sdk=iphoneos*]" = "iPhone Developer";
				COPY_PHASE_STRIP = NO;
				DEBUG_INFORMATION_FORMAT = "dwarf-with-dsym";
				ENABLE_NS_ASSERTIONS = NO;
				ENABLE_STRICT_OBJC_MSGSEND = YES;
				GCC_C_LANGUAGE_STANDARD = gnu99;
				GCC_NO_COMMON_BLOCKS = YES;
				GCC_WARN_64_TO_32_BIT_CONVERSION = YES;
				GCC_WARN_ABOUT_RETURN_TYPE = YES_ERROR;
				GCC_WARN_UNDECLARED_SELECTOR = YES;
				GCC_WARN_UNINITIALIZED_AUTOS = YES_AGGRESSIVE;
				GCC_WARN_UNUSED_FUNCTION = YES;
				GCC_WARN_UNUSED_VARIABLE = YES;
				IPHONEOS_DEPLOYMENT_TARGET = 10.3;
				MTL_ENABLE_DEBUG_INFO = NO;
				SDKROOT = iphoneos;
				SWIFT_OPTIMIZATION_LEVEL = "-Owholemodule";
				TARGETED_DEVICE_FAMILY = "1,2";
				VALIDATE_PRODUCT = YES;
			};
			name = Release;
		};
		8D9BBC4B1EE2200900194E9A /* Debug */ = {
			isa = XCBuildConfiguration;
			buildSettings = {
				ASSETCATALOG_COMPILER_APPICON_NAME = AppIcon;
				DEVELOPMENT_TEAM = 739D5HF686;
				INFOPLIST_FILE = FriendlyEats/Info.plist;
				LD_RUNPATH_SEARCH_PATHS = "$(inherited) @executable_path/Frameworks";
				PRODUCT_BUNDLE_IDENTIFIER = com.firebase.FriendlyEats;
				PRODUCT_NAME = "$(TARGET_NAME)";
				SWIFT_SWIFT3_OBJC_INFERENCE = Off;
				SWIFT_VERSION = 4.0;
			};
			name = Debug;
		};
		8D9BBC4C1EE2200900194E9A /* Release */ = {
			isa = XCBuildConfiguration;
			buildSettings = {
				ASSETCATALOG_COMPILER_APPICON_NAME = AppIcon;
				DEVELOPMENT_TEAM = 739D5HF686;
				INFOPLIST_FILE = FriendlyEats/Info.plist;
				LD_RUNPATH_SEARCH_PATHS = "$(inherited) @executable_path/Frameworks";
				PRODUCT_BUNDLE_IDENTIFIER = com.firebase.FriendlyEats;
				PRODUCT_NAME = "$(TARGET_NAME)";
				SWIFT_SWIFT3_OBJC_INFERENCE = Off;
				SWIFT_VERSION = 4.0;
			};
			name = Release;
		};
		8D9BBC4E1EE2200900194E9A /* Debug */ = {
			isa = XCBuildConfiguration;
			buildSettings = {
				ALWAYS_EMBED_SWIFT_STANDARD_LIBRARIES = YES;
				BUNDLE_LOADER = "$(TEST_HOST)";
				INFOPLIST_FILE = FriendlyEatsTests/Info.plist;
				LD_RUNPATH_SEARCH_PATHS = "$(inherited) @executable_path/Frameworks @loader_path/Frameworks";
				PRODUCT_BUNDLE_IDENTIFIER = com.firebase.FriendlyEatsTests;
				PRODUCT_NAME = "$(TARGET_NAME)";
				SWIFT_SWIFT3_OBJC_INFERENCE = On;
				SWIFT_VERSION = 4.0;
				TEST_HOST = "$(BUILT_PRODUCTS_DIR)/FriendlyEats.app/FriendlyEats";
			};
			name = Debug;
		};
		8D9BBC4F1EE2200900194E9A /* Release */ = {
			isa = XCBuildConfiguration;
			buildSettings = {
				ALWAYS_EMBED_SWIFT_STANDARD_LIBRARIES = YES;
				BUNDLE_LOADER = "$(TEST_HOST)";
				INFOPLIST_FILE = FriendlyEatsTests/Info.plist;
				LD_RUNPATH_SEARCH_PATHS = "$(inherited) @executable_path/Frameworks @loader_path/Frameworks";
				PRODUCT_BUNDLE_IDENTIFIER = com.firebase.FriendlyEatsTests;
				PRODUCT_NAME = "$(TARGET_NAME)";
				SWIFT_SWIFT3_OBJC_INFERENCE = On;
				SWIFT_VERSION = 4.0;
				TEST_HOST = "$(BUILT_PRODUCTS_DIR)/FriendlyEats.app/FriendlyEats";
			};
			name = Release;
		};
/* End XCBuildConfiguration section */

/* Begin XCConfigurationList section */
		8D9BBC281EE2200800194E9A /* Build configuration list for PBXProject "FriendlyEats" */ = {
			isa = XCConfigurationList;
			buildConfigurations = (
				8D9BBC481EE2200900194E9A /* Debug */,
				8D9BBC491EE2200900194E9A /* Release */,
			);
			defaultConfigurationIsVisible = 0;
			defaultConfigurationName = Release;
		};
		8D9BBC4A1EE2200900194E9A /* Build configuration list for PBXNativeTarget "FriendlyEats" */ = {
			isa = XCConfigurationList;
			buildConfigurations = (
				8D9BBC4B1EE2200900194E9A /* Debug */,
				8D9BBC4C1EE2200900194E9A /* Release */,
			);
			defaultConfigurationIsVisible = 0;
			defaultConfigurationName = Release;
		};
		8D9BBC4D1EE2200900194E9A /* Build configuration list for PBXNativeTarget "FriendlyEatsTests" */ = {
			isa = XCConfigurationList;
			buildConfigurations = (
				8D9BBC4E1EE2200900194E9A /* Debug */,
				8D9BBC4F1EE2200900194E9A /* Release */,
			);
			defaultConfigurationIsVisible = 0;
			defaultConfigurationName = Release;
		};
/* End XCConfigurationList section */
	};
	rootObject = 8D9BBC251EE2200800194E9A /* Project object */;
}<|MERGE_RESOLUTION|>--- conflicted
+++ resolved
@@ -127,11 +127,8 @@
 				8DF77E1B1EEB645100CB2330 /* StarsView.swift */,
 				8D70C1B9201FECE2007D3082 /* Firestore+Populate.swift */,
 				8D2A2A0A202BC3B600343C13 /* ReviewTableViewDataSource.swift */,
-<<<<<<< HEAD
 				8DDCD363203261A500CFBF60 /* RestaurantTableViewDataSource.swift */,
-=======
 				496B6099203363A9005AD625 /* ReviewTableViewCell.swift */,
->>>>>>> a5d3504f
 			);
 			path = Common;
 			sourceTree = "<group>";
