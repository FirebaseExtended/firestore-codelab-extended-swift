--- conflicted
+++ resolved
@@ -116,20 +116,7 @@
   }
 
   fileprivate func populateReviews(forUser user: User) {
-<<<<<<< HEAD
-    let query = Firestore.firestore().reviews.whereField("userInfo.userID", isEqualTo: user.userID)
-    dataSource = ReviewTableViewDataSource(query: query) { [unowned self] (changes) in
-      self.tableView.reloadData()
-      guard let dataSource = self.dataSource else { return }
-      if dataSource.count > 0 {
-        self.tableView.backgroundView = nil
-      } else {
-        self.tableView.backgroundView = self.tableBackgroundLabel
-      }
-    }
-=======
 
->>>>>>> 4c106fa5
     dataSource?.sectionTitle = "My reviews"
     dataSource?.startUpdates()
     tableView.dataSource = dataSource
