//  Copyright (c) 2016 Google Inc.
//
//  Licensed under the Apache License, Version 2.0 (the "License");
//  you may not use this file except in compliance with the License.
//  You may obtain a copy of the License at
//
//  http://www.apache.org/licenses/LICENSE-2.0
//
//  Unless required by applicable law or agreed to in writing, software
//  distributed under the License is distributed on an "AS IS" BASIS,
//  WITHOUT WARRANTIES OR CONDITIONS OF ANY KIND, either express or implied.
//  See the License for the specific language governing permissions and
//  limitations under the License.
//

import UIKit
import Firebase
import FirebaseStorage

class AddRestaurantViewController: UIViewController, UINavigationControllerDelegate, UIPickerViewDataSource, UIPickerViewDelegate {

  // MARK: Properties

  private var user: User!
  private lazy var restaurant: Restaurant = {
    return Restaurant(ownerID: user.userID, name: "", category: "", city: "", price: 0, reviewCount: 0, averageRating: 0, photoURL: Restaurant.randomPhotoURL())
  }()
  private var imagePicker = UIImagePickerController()
  private var downloadUrl: String?

  // MARK: Outlets

  @IBOutlet private weak var restaurantImageView: UIImageView!
  @IBOutlet private weak var restaurantNameTextField: UITextField!
  @IBOutlet private weak var cityTextField: UITextField! {
    didSet {
      cityTextField.inputView = cityPickerView
    }
  }
  @IBOutlet private weak var categoryTextField: UITextField! {
    didSet {
      categoryTextField.inputView = categoryPickerView
    }
  }
  @IBOutlet private weak var priceTextField: UITextField! {
    didSet {
      priceTextField.inputView = pricePickerView
    }
  }
  @IBOutlet fileprivate weak var addPhotoButton: UIButton!

  static func fromStoryboard(_ storyboard: UIStoryboard = UIStoryboard(name: "Main", bundle: nil))
      -> AddRestaurantViewController {
    let controller = storyboard.instantiateViewController(withIdentifier: "AddRestaurantViewController")
      as! AddRestaurantViewController
    return controller
  }

  override func viewDidLoad() {
    super.viewDidLoad()
    user = User(user: Auth.auth().currentUser!)
    restaurantImageView.contentMode = .scaleAspectFill
    restaurantImageView.clipsToBounds = true
    hideKeyboardWhenTappedAround()
  }

  func saveChanges() {
    guard let name = restaurantNameTextField.text,
      let city = cityTextField.text,
      let category = categoryTextField.text,
      let price = Utils.priceValue(from: priceTextField.text) else {
        self.presentInvalidDataAlert(message: "All fields must be filled out.")
        return
    }
    restaurant.name = name
    restaurant.city = city
    restaurant.category = category
    restaurant.price = price
    // if photo was changed, add the new url
    if let downloadUrl = downloadUrl {
      restaurant.photoURL = URL(string: downloadUrl)!
    }
<<<<<<< HEAD
    print("Going to save document data as \(restaurant.documentData)")
    Firestore.firestore().restaurants.document(restaurant.documentID)
        .setData(restaurant.documentData) { err in
          if let err = err {
            print("Error writing document: \(err)")
          } else {
            print("Write confirmed by the server")
          }
=======
    // TODO: Save the restaurant document to Cloud Firestore

  }


  // MARK: Setting up pickers
  private let priceOptions = ["$", "$$", "$$$"]
  private let cityOptions = Restaurant.cities
  private let categoryOptions = Restaurant.categories

  private lazy var cityPickerView: UIPickerView = {
    let pickerView = UIPickerView()
    pickerView.dataSource = self
    pickerView.delegate = self
    return pickerView
  }()

  private lazy var categoryPickerView: UIPickerView = {
    let pickerView = UIPickerView()
    pickerView.dataSource = self
    pickerView.delegate = self
    return pickerView
  }()

  private lazy var pricePickerView: UIPickerView = {
    let pickerView = UIPickerView()
    pickerView.dataSource = self
    pickerView.delegate = self
    return pickerView
  }()
 // MARK: UIPickerViewDataSource

  func numberOfComponents(in pickerView: UIPickerView) -> Int {
    return 1
  }

  func pickerView(_ pickerView: UIPickerView, numberOfRowsInComponent component: Int) -> Int {
    switch pickerView {
    case pricePickerView:
      return priceOptions.count
    case cityPickerView:
      return cityOptions.count
    case categoryPickerView:
      return categoryOptions.count
    case _:

      fatalError("Unhandled picker view: \(pickerView)")
    }
  }

  // MARK: - UIPickerViewDelegate

  func pickerView(_ pickerView: UIPickerView, titleForRow row: Int, forComponent: Int) -> String? {
    switch pickerView {
    case pricePickerView:
      return priceOptions[row]
    case cityPickerView:
      return cityOptions[row]
    case categoryPickerView:
      return categoryOptions[row]
    case _:
      fatalError("Unhandled picker view: \(pickerView)")
>>>>>>> 4c106fa5
    }
    self.presentDidSaveAlert()
  }

<<<<<<< HEAD

  // MARK: Setting up pickers
  private let priceOptions = ["$", "$$", "$$$"]
  private let cityOptions = Restaurant.cities
  private let categoryOptions = Restaurant.categories

  private lazy var cityPickerView: UIPickerView = {
    let pickerView = UIPickerView()
    pickerView.dataSource = self
    pickerView.delegate = self
    return pickerView
  }()

  private lazy var categoryPickerView: UIPickerView = {
    let pickerView = UIPickerView()
    pickerView.dataSource = self
    pickerView.delegate = self
    return pickerView
  }()

  private lazy var pricePickerView: UIPickerView = {
    let pickerView = UIPickerView()
    pickerView.dataSource = self
    pickerView.delegate = self
    return pickerView
  }()
 // MARK: UIPickerViewDataSource

  func numberOfComponents(in pickerView: UIPickerView) -> Int {
    return 1
  }

  func pickerView(_ pickerView: UIPickerView, numberOfRowsInComponent component: Int) -> Int {
    switch pickerView {
    case pricePickerView:
      return priceOptions.count
    case cityPickerView:
      return cityOptions.count
    case categoryPickerView:
      return categoryOptions.count

    case _:
      fatalError("Unhandled picker view: \(pickerView)")
    }
  }

  // MARK: - UIPickerViewDelegate

  func pickerView(_ pickerView: UIPickerView, titleForRow row: Int, forComponent: Int) -> String? {
    switch pickerView {
    case pricePickerView:
      return priceOptions[row]
    case cityPickerView:
      return cityOptions[row]
    case categoryPickerView:
      return categoryOptions[row]
    case _:
      fatalError("Unhandled picker view: \(pickerView)")
    }
  }

=======
>>>>>>> 4c106fa5
  func pickerView(_ pickerView: UIPickerView, didSelectRow row: Int, inComponent component: Int) {
    switch pickerView {
    case pricePickerView:
      priceTextField.text = priceOptions[row]
    case cityPickerView:
      cityTextField.text = cityOptions[row]
    case categoryPickerView:
      categoryTextField.text = categoryOptions[row]
    case _:
      fatalError("Unhandled picker view: \(pickerView)")
    }
  }


  // MARK: Alert Messages

  func presentDidSaveAlert() {
    let message = "Restaurant added successfully!"
    let alertController = UIAlertController(title: nil, message: message, preferredStyle: .alert)
    let okAction = UIAlertAction(title: "OK", style: .default) { action in
      self.performSegue(withIdentifier: "unwindToMyRestaurantsSegue", sender: self)
    }
    alertController.addAction(okAction)
    self.present(alertController, animated: true, completion: nil)
  }

  // If data in text fields isn't valid, give an alert
  func presentInvalidDataAlert(message: String) {
    Utils.showSimpleAlert(title: "Invalid Input", message: message, presentingVC: self)
  }

  func saveImage(photoData: Data) {
    Storage.storage().reference(withPath: restaurant.documentID).putData(photoData, metadata: nil) { (metadata, error) in
      if let error = error {
        print(error)
      }
      guard let metadata = metadata else {
        return
      }
      self.downloadUrl = metadata.downloadURL()?.absoluteString
    }
  }

  // MARK: Keyboard functionality

  @objc func inputToolbarDonePressed() {
    resignFirstResponder()
  }

  @objc func keyboardNextButton() {
    if cityTextField.isFirstResponder {
      categoryTextField.becomeFirstResponder()
    } else if categoryTextField.isFirstResponder {
      priceTextField.becomeFirstResponder()
    } else if restaurantNameTextField.isFirstResponder {
      cityTextField.becomeFirstResponder()
    } else {
      resignFirstResponder()
    }
  }

  @objc func keyboardPreviousButton() {
    if cityTextField.isFirstResponder {
      restaurantNameTextField.becomeFirstResponder()
    } else if categoryTextField.isFirstResponder {
      cityTextField.becomeFirstResponder()
    } else if priceTextField.isFirstResponder {
      categoryTextField.becomeFirstResponder()
    } else {
      resignFirstResponder()
    }
  }

  lazy var inputToolbar: UIToolbar = {
    let toolbar = UIToolbar()
    toolbar.barStyle = .default
    toolbar.isTranslucent = true
    toolbar.sizeToFit()

    var doneButton = UIBarButtonItem(title: "Done", style: .plain, target: self, action: #selector(self.inputToolbarDonePressed))
    var flexibleSpaceButton = UIBarButtonItem(barButtonSystemItem: .flexibleSpace, target: nil, action: nil)
    var fixedSpaceButton = UIBarButtonItem(barButtonSystemItem: .fixedSpace, target: nil, action: nil)

    var nextButton  = UIBarButtonItem(image: #imageLiteral(resourceName: "ic_keyboard_arrow_left"), style: .plain, target: self, action: #selector(self.keyboardPreviousButton))
    nextButton.width = 50.0
    var previousButton  = UIBarButtonItem(image: #imageLiteral(resourceName: "ic_keyboard_arrow_right"), style: .plain, target: self, action: #selector(self.keyboardNextButton))

    toolbar.setItems([fixedSpaceButton, nextButton, fixedSpaceButton, previousButton, flexibleSpaceButton, doneButton], animated: false)
    toolbar.isUserInteractionEnabled = true

    return toolbar
  }()

  // MARK: IBActions

  @IBAction func selectNewImage(_ sender: Any) {
    selectImage()
  }

  @IBAction func didPressSaveButton(_ sender: Any) {
    saveChanges()
  }

}

extension AddRestaurantViewController: UITextFieldDelegate {

  func textFieldShouldBeginEditing(_ textField: UITextField) -> Bool {
    textField.inputAccessoryView = inputToolbar
    return true
  }

  func textFieldDidEndEditing(_ textField: UITextField) {
    let trimmed = textField.text?.trimmingCharacters(in: .whitespaces)
    textField.text = trimmed
  }

  func textFieldShouldReturn(_ textField: UITextField) -> Bool {
    textField.resignFirstResponder()
    return true
  }
}

extension AddRestaurantViewController: UIImagePickerControllerDelegate {

  func selectImage() {
    imagePicker.delegate = self
    if UIImagePickerController.isSourceTypeAvailable(.savedPhotosAlbum){

      imagePicker.sourceType = .savedPhotosAlbum;
      imagePicker.allowsEditing = false

      self.present(imagePicker, animated: true, completion: nil)
    }
  }

  func imagePickerController(_ picker: UIImagePickerController, didFinishPickingMediaWithInfo info: [String : Any]) {

    if let photo = info[UIImagePickerControllerOriginalImage] as? UIImage, let photoData = UIImageJPEGRepresentation(photo, 0.8) {
      self.restaurantImageView.image = photo
      self.addPhotoButton.titleLabel?.text = ""
      self.addPhotoButton.backgroundColor = UIColor.clear
      saveImage(photoData: photoData)
    }
    self.dismiss(animated: true, completion: nil)
  }
}<|MERGE_RESOLUTION|>--- conflicted
+++ resolved
@@ -80,22 +80,15 @@
     if let downloadUrl = downloadUrl {
       restaurant.photoURL = URL(string: downloadUrl)!
     }
-<<<<<<< HEAD
     print("Going to save document data as \(restaurant.documentData)")
-    Firestore.firestore().restaurants.document(restaurant.documentID)
-        .setData(restaurant.documentData) { err in
-          if let err = err {
-            print("Error writing document: \(err)")
-          } else {
-            print("Write confirmed by the server")
-          }
-=======
+
     // TODO: Save the restaurant document to Cloud Firestore
 
-  }
-
+    self.presentDidSaveAlert()
+  }
 
   // MARK: Setting up pickers
+
   private let priceOptions = ["$", "$$", "$$$"]
   private let cityOptions = Restaurant.cities
   private let categoryOptions = Restaurant.categories
@@ -120,6 +113,7 @@
     pickerView.delegate = self
     return pickerView
   }()
+
  // MARK: UIPickerViewDataSource
 
   func numberOfComponents(in pickerView: UIPickerView) -> Int {
@@ -135,7 +129,6 @@
     case categoryPickerView:
       return categoryOptions.count
     case _:
-
       fatalError("Unhandled picker view: \(pickerView)")
     }
   }
@@ -152,75 +145,9 @@
       return categoryOptions[row]
     case _:
       fatalError("Unhandled picker view: \(pickerView)")
->>>>>>> 4c106fa5
-    }
-    self.presentDidSaveAlert()
-  }
-
-<<<<<<< HEAD
-
-  // MARK: Setting up pickers
-  private let priceOptions = ["$", "$$", "$$$"]
-  private let cityOptions = Restaurant.cities
-  private let categoryOptions = Restaurant.categories
-
-  private lazy var cityPickerView: UIPickerView = {
-    let pickerView = UIPickerView()
-    pickerView.dataSource = self
-    pickerView.delegate = self
-    return pickerView
-  }()
-
-  private lazy var categoryPickerView: UIPickerView = {
-    let pickerView = UIPickerView()
-    pickerView.dataSource = self
-    pickerView.delegate = self
-    return pickerView
-  }()
-
-  private lazy var pricePickerView: UIPickerView = {
-    let pickerView = UIPickerView()
-    pickerView.dataSource = self
-    pickerView.delegate = self
-    return pickerView
-  }()
- // MARK: UIPickerViewDataSource
-
-  func numberOfComponents(in pickerView: UIPickerView) -> Int {
-    return 1
-  }
-
-  func pickerView(_ pickerView: UIPickerView, numberOfRowsInComponent component: Int) -> Int {
-    switch pickerView {
-    case pricePickerView:
-      return priceOptions.count
-    case cityPickerView:
-      return cityOptions.count
-    case categoryPickerView:
-      return categoryOptions.count
-
-    case _:
-      fatalError("Unhandled picker view: \(pickerView)")
-    }
-  }
-
-  // MARK: - UIPickerViewDelegate
-
-  func pickerView(_ pickerView: UIPickerView, titleForRow row: Int, forComponent: Int) -> String? {
-    switch pickerView {
-    case pricePickerView:
-      return priceOptions[row]
-    case cityPickerView:
-      return cityOptions[row]
-    case categoryPickerView:
-      return categoryOptions[row]
-    case _:
-      fatalError("Unhandled picker view: \(pickerView)")
-    }
-  }
-
-=======
->>>>>>> 4c106fa5
+    }
+  }
+
   func pickerView(_ pickerView: UIPickerView, didSelectRow row: Int, inComponent component: Int) {
     switch pickerView {
     case pricePickerView:
